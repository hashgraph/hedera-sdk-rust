--- conflicted
+++ resolved
@@ -116,9 +116,6 @@
 };
 pub use signer::Signer;
 pub use token::{
-<<<<<<< HEAD
-    NftId, TokenAssociateTransaction, TokenBurnTransaction, TokenCreateTransaction, TokenDeleteTransaction, TokenDissociateTransaction, TokenFeeScheduleUpdateTransaction, TokenFreezeTransaction, TokenGrantKycTransaction, TokenId, TokenInfo, TokenInfoQuery, TokenMintTransaction, TokenNftInfoResponse, TokenPauseTransaction, TokenRevokeKycTransaction, TokenUnfreezeTransaction, TokenUnpauseTransaction, TokenUpdateTransaction, TokenWipeTransaction
-=======
     NftId,
     TokenAssociateTransaction,
     TokenBurnTransaction,
@@ -129,6 +126,8 @@
     TokenFreezeTransaction,
     TokenGrantKycTransaction,
     TokenId,
+    TokenInfo,
+    TokenInfoQuery,
     TokenMintTransaction,
     TokenNftInfoResponse,
     TokenPauseTransaction,
@@ -137,7 +136,6 @@
     TokenUnpauseTransaction,
     TokenUpdateTransaction,
     TokenWipeTransaction,
->>>>>>> d52a29da
 };
 pub use topic::{
     TopicCreateTransaction,
